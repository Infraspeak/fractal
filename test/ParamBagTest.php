--- conflicted
+++ resolved
@@ -16,11 +16,7 @@
     {
         $params = new ParamBag(['one' => ['potato', 'tomato']]);
 
-<<<<<<< HEAD
-        $this->assertSame(array('potato', 'tomato'), $params->get('one'));
-=======
-        $this->assertEquals(['potato', 'tomato'], $params->get('one'));
->>>>>>> bda46376
+        $this->assertSame(['potato', 'tomato'], $params->get('one'));
     }
 
     public function testArrayAccess()
