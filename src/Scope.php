--- conflicted
+++ resolved
@@ -15,8 +15,6 @@
 use League\Fractal\Resource\Item;
 use League\Fractal\Resource\Collection;
 use League\Fractal\Resource\ResourceAbstract;
-use League\Fractal\Pagination\CursorInterface;
-use League\Fractal\Pagination\PaginatorInterface;
 
 class Scope
 {
@@ -43,7 +41,7 @@
     }
 
     /**
-     * Getter for currentScope
+     * Get Current Scope
      *
      * @return \League\Fractal\Scope
      **/
@@ -132,8 +130,8 @@
     /**
      * Set parent scopes
      *
+     * @internal
      * @param mixed $parentScopes Value to set
-     *
      * @return $this
      **/
     public function setParentScopes($parentScopes)
@@ -146,6 +144,7 @@
     /**
      * Convert the current data for this scope to an array
      *
+     * @api
      * @return array
      **/
     public function toArray()
@@ -183,6 +182,7 @@
     /**
      * Convert the current data for this scope to JSON
      *
+     * @api
      * @return string
      **/
     public function toJson()
@@ -191,21 +191,12 @@
     }
 
     /**
-<<<<<<< HEAD
-     * Fire Transformer
-     *
-     * @param $transformer
-     * @param $data
-     * @return array
-     */
-    protected function fireTransformer($transformer, $data)
-=======
      * Execute the resources transformer and return the data and included data.
-     * 
+     *
+     * @internal
      * @return array
      */
     protected function executeResourceTransformers()
->>>>>>> 21e8f34e
     {
         $transformer = $this->resource->getTransformer();
         $data = $this->resource->getData();
@@ -230,7 +221,8 @@
    
     /**
      * Fire the main transformer.
-     * 
+     *
+     * @internal
      * @param  callable|\League\Fractal\TransformerAbstract  $transformer
      * @param  mixed  $data
      * @return array
@@ -260,11 +252,12 @@
 
     /**
      * Fire the included transformers.
-     * 
+     *
+     * @internal
      * @param  \League\Fractal\TransformerAbstract  $transformer
      * @param  mixed  $data
      * @return array
-     */
+     **/
     protected function fireIncludedTransformers($transformer, $data)
     {
         $this->availableIncludes = $transformer->getAvailableIncludes();
@@ -274,10 +267,11 @@
 
     /**
      * Determine if a transformer has any available includes.
-     * 
+     *
+     * @internal
      * @param  callable|\League\Fractal\TransformerAbstract  $transformer
      * @return bool
-     */
+     **/
     protected function transformerHasIncludes($transformer)
     {
         if ($transformer instanceof TransformerAbstract) {
