--- conflicted
+++ resolved
@@ -20,51 +20,5 @@
  */
 class Item extends ResourceAbstract
 {
-<<<<<<< HEAD
 
-=======
-    /**
-     * Any item to process
-     *
-     * @var mixed
-     */
-    protected $data;
-
-    /**
-     * A callable to process the data attached to this resource
-     *
-     * @var callable|string
-     */
-    protected $transformer;
-
-    /**
-     * @param mixed $data
-     * @param callable|string $transformer
-     */
-    public function __construct($data, $transformer)
-    {
-        $this->data = $data;
-        $this->transformer = $transformer;
-    }
-
-    /**
-     * Getter for data
-     *
-     * @return array|ArrayIterator
-     */
-    public function getData()
-    {
-        return $this->data;
-    }
-
-    /**
-     * Getter for transformer
-     *
-     * @return callable|string
-     */
-    public function getTransformer()
-    {
-        return $this->transformer;
-    }
->>>>>>> 5c4cfc66
 }