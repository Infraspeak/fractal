<?php

/*
 * This file is part of the League\Fractal package.
 *
 * (c) Phil Sturgeon <me@philsturgeon.uk>
 *
 * For the full copyright and license information, please view the LICENSE
 * file that was distributed with this source code.
 */

namespace League\Fractal;

use League\Fractal\Resource\Collection;
use League\Fractal\Resource\Item;
use League\Fractal\Resource\ResourceAbstract;
use League\Fractal\Scope;

/**
 * Transformer Abstract
 *
 * All Transformer classes should extend this to utilize the convenience methods
 * collectionResource(), itemResource() and paginatorResource(), and make
 * the self::$availableIncludes property available. Extends it and add a `transform()`
 * method to transform any data into a basic array, including included content.
 */
abstract class TransformerAbstract
{
    /**
     * Resources that can be included if requested
     *
     * @var array
     */
    protected $availableIncludes = array();

    /**
     * Include resources without needing it to be requested
     *
     * @var array
     */
    protected $defaultIncludes = array();

    /**
     * The transformer should know about the current scope, so we can fetch relevant params
     *
     * @var Scope
     */
    protected $currentScope;

    /**
     * Getter for availableIncludes
     *
     * @return array
     */
    public function getAvailableIncludes()
    {
        return $this->availableIncludes;
    }

    /**
     * Getter for defaultIncludes
     *
     * @return array
     **/
    public function getDefaultIncludes()
    {
        return $this->defaultIncludes;
    }

    /**
     * Getter for currentScope
     *
     * @return \League\Fractal\Scope
     **/
    public function getCurrentScope()
    {
        return $this->currentScope;
    }
    
    /**
     * @internal
     * @param Scope $scope
     **/
    private function figureOutWhichIncludes(Scope $scope)
    {
        $includes = $this->defaultIncludes;
        foreach ($this->availableIncludes as $include) {
            if ($scope->isRequested($include)) {
                $includes[] = $include;
            }
        }
        return $includes;
    }
<<<<<<< HEAD
=======

>>>>>>> 8f9b1899

    /**
     * This method is fired to loop through available includes, see if any of
     * them are requested and permitted for this scope.
     *
     * @internal
     * @param Scope $scope
     * @param mixed $data
     * @return array
     **/
    public function processIncludedResources(Scope $scope, $data)
    {
        $includedData = array();

<<<<<<< HEAD
        $includes = $this->figureOutWhichIncludes($scope);
        
=======
        $includes = $this->getIncludes($scope);

>>>>>>> 8f9b1899
        foreach ($includes as $include) {
            $includedData = $this->includeResourceIfAvailable(
                $scope,
                $data,
                $includedData,
                $include
            );
        }

        return $includedData === array() ? false : $includedData;
    }

    /**
     * Include a resource only if it is available on the method
     *
     * @internal
     * @param Scope $scope
     * @param mixed $data
     * @param array $includedData
     * @param string $include
     * @return array
     */
    private function includeResourceIfAvailable(
        Scope $scope,
        $data,
        $includedData,
        $include
    ) {
        if ($resource = $this->callIncludeMethod($scope, $include, $data)) {
            $childScope = $scope->embedChildScope($include, $resource);

            $includedData[$include] = $childScope->toArray();
        }

        return $includedData;
    }

    /**
     * Call Include Method
     *
     * @internal
     * @param Scope $scope
     * @param string $includeName
     * @param mixed $data
     * @throws \Exception
     * @return \League\Fractal\Resource\ResourceInterface
     */
    protected function callIncludeMethod(Scope $scope, $includeName, $data)
    {
        $scopeIdentifier = $scope->getIdentifier($includeName);
        $params = $scope->getManager()->getIncludeParams($scopeIdentifier);

        // Check if the method name actually exists
        $methodName = 'include'.str_replace(' ', '', ucwords(str_replace('_', ' ', $includeName)));

        $resource = call_user_func(array($this, $methodName), $data, $params);

        if ($resource === null) {
            return false;
        }

        if (! $resource instanceof ResourceAbstract) {
            throw new \Exception(sprintf(
                'Invalid return value from %s::%s(). Expected %s, received %s.',
                __CLASS__,
                $methodName,
                'League\Fractal\Resource\ResourceAbstract',
                gettype($resource)
            ));
        }

        return $resource;
    }

    /**
     * Setter for availableIncludes
     *
     * @api
     * @param array $availableIncludes
     * @return $this
     */
    public function setAvailableIncludes($availableIncludes)
    {
        $this->availableIncludes = $availableIncludes;
        return $this;
    }

    /**
     * Setter for defaultIncludes
     *
     * @api
     * @param array $defaultIncludes
     * @return $this
     **/
    public function setDefaultIncludes($defaultIncludes)
    {
        $this->defaultIncludes = $defaultIncludes;
        return $this;
    }

    /**
     * Setter for currentScope
     *
     * @api
     * @param Scope $currentScope
     * @return $this
     **/
    public function setCurrentScope($currentScope)
    {
        $this->currentScope = $currentScope;
        return $this;
    }

    /**
     * Create a new item resource object
     *
     * @api
     * @param mixed $data
     * @param TransformerAbstract|callable $transformer
     * @param string $resourceKey
     * @return Item
     **/
    protected function item($data, $transformer, $resourceKey = null)
    {
        return new Item($data, $transformer, $resourceKey);
    }

    /**
     * Create a new collection resource object
     *
     * @api
     * @param mixed $data
     * @param TransformerAbstract|callable $transformer
     * @param string $resourceKey
     * @return Collection
     */
    protected function collection($data, $transformer, $resourceKey = null)
    {
        return new Collection($data, $transformer, $resourceKey);
    }
}<|MERGE_RESOLUTION|>--- conflicted
+++ resolved
@@ -91,10 +91,6 @@
         }
         return $includes;
     }
-<<<<<<< HEAD
-=======
-
->>>>>>> 8f9b1899
 
     /**
      * This method is fired to loop through available includes, see if any of
@@ -109,13 +105,8 @@
     {
         $includedData = array();
 
-<<<<<<< HEAD
         $includes = $this->figureOutWhichIncludes($scope);
         
-=======
-        $includes = $this->getIncludes($scope);
-
->>>>>>> 8f9b1899
         foreach ($includes as $include) {
             $includedData = $this->includeResourceIfAvailable(
                 $scope,
